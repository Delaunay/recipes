from typing import Dict, Any
import os
import sys
import uuid
from werkzeug.utils import secure_filename

from flask import Flask, jsonify, request, send_from_directory
from sqlalchemy.orm import sessionmaker, scoped_session
from flask_sqlalchemy import SQLAlchemy
from flask_cors import CORS

from .models import Base, Recipe, Ingredient, Category, UnitConversion, convert, RecipeIngredient

HERE = os.path.dirname(os.path.abspath(__file__))
ROOT = os.path.abspath(os.path.join(HERE, '..'))

STATIC_FOLDER_DEFAULT = os.path.join(ROOT, 'static')
STATIC_FOLDER = os.path.abspath(os.getenv("FLASK_STATIC", STATIC_FOLDER_DEFAULT))
STATIC_UPLOAD_FOLDER = os.path.join(STATIC_FOLDER, 'uploads')

ROOT = os.path.join(STATIC_FOLDER, "..")



HERE = os.path.dirname(os.path.abspath(__file__))
ROOT = os.path.abspath(os.path.join(HERE, '..'))

STATIC_FOLDER = os.path.join(ROOT, 'static')
STATIC_UPLOAD_FOLDER = os.path.join(STATIC_FOLDER, 'uploads')


class RecipeApp:
    def __init__(self):
        print(STATIC_FOLDER)
<<<<<<< HEAD
        self.app = Flask(__name__, static_folder=STATIC_FOLDER)
        self.app.config['JSON_SORT_KEYS'] = False
        self.app.config["SQLALCHEMY_DATABASE_URI"] = f"sqlite:///{ROOT}/database.db"
=======

        self.app = Flask(__name__, static_folder=STATIC_FOLDER)
        self.app.config['JSON_SORT_KEYS'] = False
        self.app.config["SQLALCHEMY_DATABASE_URI"] = "sqlite:///project.db"
>>>>>>> 0b60e63c

        # Configure file uploads
        self.app.config['UPLOAD_FOLDER'] = os.path.join(os.getcwd(), 'uploads')
        # No file size limit

        # Create uploads directory if it doesn't exist
        os.makedirs(self.app.config['UPLOAD_FOLDER'], exist_ok=True)

        # Allowed file extensions
        self.ALLOWED_EXTENSIONS = {'png', 'jpg', 'jpeg', 'gif', 'webp'}

        # Enable CORS for React frontend
        CORS(self.app)

        # # Create engine and session
        # engine = create_engine('sqlite:///recipes.db')
        # session_factory = sessionmaker(bind=engine)
        # Session = scoped_session(session_factory)
        # # Create database tables
        # Base.metadata.create_all(engine)

        self.db = SQLAlchemy(model_class=Base)
        self.db.init_app(self.app)

        with self.app.app_context():
            self.db.create_all()
            # self._seed_data()

        # users = db.session.execute(db.select(User).order_by(User.username)).scalars()
        self.setup_routes()

    def setup_routes(self):
        @self.app.route('/', defaults={'path': ''})
        @self.app.route('/<path:path>')
        def serve_frontend(path):
            if path != "" and os.path.exists(os.path.join(self.app.static_folder, path)):
                return send_from_directory(self.app.static_folder, path)
            else:
                return send_from_directory(self.app.static_folder, 'index.html')

        @self.app.route('/health')
        def health_check() -> Dict[str, str]:
            return jsonify({"status": "healthy"})

        @self.app.route('/recipes', methods=['GET'])
        def get_recipes() -> Dict[str, Any]:
            recipes = self.db.session.query(Recipe).all()
            return jsonify([recipe.to_json() for recipe in recipes])

        @self.app.route('/recipes', methods=['POST'])
        def create_recipe() -> Dict[str, Any]:
            try:
                data = request.get_json()

                # Create new recipe
                recipe = Recipe(
                    title=data.get('title'),
                    description=data.get('description'),
                    instructions=data.get('instructions', []),
                    prep_time=data.get('prep_time'),
                    cook_time=data.get('cook_time'),
                    servings=data.get('servings'),
                    images=data.get('images', []),
                    author_id=data.get('author_id', 1)  # Default author for now
                )

                self.db.session.add(recipe)
                self.db.session.flush()  # Get the ID

                # Handle ingredients if provided
                if 'ingredients' in data:
                    for ing_data in data['ingredients']:
                        # Find or create ingredient
                        ingredient = self.db.session.query(Ingredient).filter_by(name=ing_data['name']).first()
                        if not ingredient:
                            ingredient = Ingredient(name=ing_data['name'])
                            self.db.session.add(ingredient)
                            self.db.session.flush()

                        # Create RecipeIngredient with quantity and unit
                        recipe_ingredient = RecipeIngredient(
                            recipe_id=recipe._id,
                            ingredient_id=ingredient._id,
                            quantity=ing_data.get('quantity', 1.0),
                            unit=ing_data.get('unit', 'piece')
                        )
                        self.db.session.add(recipe_ingredient)

                # Handle categories if provided
                if 'categories' in data:
                    for cat_data in data['categories']:
                        # Skip categories with negative IDs (temporary frontend IDs)
                        if cat_data.get('id', 0) < 0:
                            # Find or create category by name
                            category = self.db.session.query(Category).filter_by(name=cat_data['name']).first()
                            if not category:
                                category = Category(
                                    name=cat_data['name'],
                                    description=cat_data.get('description', '')
                                )
                                self.db.session.add(category)
                                self.db.session.flush()

                            recipe.categories.append(category)
                        else:
                            # Existing category with real ID
                            category = self.db.session.get(Category, cat_data['id'])
                            if category:
                                recipe.categories.append(category)

                self.db.session.commit()
                return jsonify(recipe.to_json()), 201

            except Exception as e:
                self.db.session.rollback()
                return jsonify({"error": str(e)}), 400

        @self.app.route('/recipes/<int:recipe_id>', methods=['GET'])
        def get_recipe(recipe_id: int) -> Dict[str, Any]:
            recipe = self.db.session.get(Recipe, recipe_id)
            if not recipe:
                return jsonify({"error": "Recipe not found"}), 404
            return jsonify(recipe.to_json())

        @self.app.route('/recipes/<string:recipe_name>', methods=['GET'])
        def get_recipe_by_name(recipe_name: str) -> Dict[str, Any]:
            # Replace hyphens with spaces for URL-friendly names
            formatted_name = recipe_name.replace('-', ' ')
            recipe = self.db.session.query(Recipe).filter(Recipe.title.ilike(f"%{formatted_name}%")).first()
            if not recipe:
                return jsonify({"error": "Recipe not found"}), 404
            return jsonify(recipe.to_json())

        @self.app.route('/recipes/<int:recipe_id>', methods=['PUT'])
        def update_recipe(recipe_id: int) -> Dict[str, Any]:
            try:
                recipe = self.db.session.get(Recipe, recipe_id)
                if not recipe:
                    return jsonify({"error": "Recipe not found"}), 404

                data = request.get_json()

                # Update recipe fields
                recipe.title = data.get('title', recipe.title)
                recipe.description = data.get('description', recipe.description)
                recipe.instructions = data.get('instructions', recipe.instructions)
                recipe.prep_time = data.get('prep_time', recipe.prep_time)
                recipe.cook_time = data.get('cook_time', recipe.cook_time)
                recipe.servings = data.get('servings', recipe.servings)
                recipe.images = data.get('images', recipe.images)

                # Handle ingredients update
                if 'ingredients' in data:
                    # Clear existing recipe ingredients
                    for recipe_ingredient in recipe.recipe_ingredients:
                        self.db.session.delete(recipe_ingredient)

                    for ing_data in data['ingredients']:
                        # Find or create ingredient
                        ingredient = self.db.session.query(Ingredient).filter_by(name=ing_data['name']).first()
                        if not ingredient:
                            ingredient = Ingredient(name=ing_data['name'])
                            self.db.session.add(ingredient)
                            self.db.session.flush()

                        # Create new RecipeIngredient with quantity and unit
                        recipe_ingredient = RecipeIngredient(
                            recipe_id=recipe._id,
                            ingredient_id=ingredient._id,
                            quantity=ing_data.get('quantity', 1.0),
                            unit=ing_data.get('unit', 'piece')
                        )
                        self.db.session.add(recipe_ingredient)

                # Handle categories update
                if 'categories' in data:
                    recipe.categories.clear()
                    for cat_data in data['categories']:
                        # Skip categories with negative IDs (temporary frontend IDs)
                        if cat_data.get('id', 0) < 0:
                            # Find or create category by name
                            category = self.db.session.query(Category).filter_by(name=cat_data['name']).first()
                            if not category:
                                category = Category(
                                    name=cat_data['name'],
                                    description=cat_data.get('description', '')
                                )
                                self.db.session.add(category)
                                self.db.session.flush()

                            recipe.categories.append(category)
                        else:
                            # Existing category with real ID
                            category = self.db.session.get(Category, cat_data['id'])
                            if category:
                                recipe.categories.append(category)

                self.db.session.commit()
                return jsonify(recipe.to_json())

            except Exception as e:
                self.db.session.rollback()
                return jsonify({"error": str(e)}), 400

        @self.app.route('/recipes/<int:recipe_id>', methods=['DELETE'])
        def delete_recipe(recipe_id: int) -> Dict[str, Any]:
            try:
                recipe = self.db.session.get(Recipe, recipe_id)
                if not recipe:
                    return jsonify({"error": "Recipe not found"}), 404

                self.db.session.delete(recipe)
                self.db.session.commit()
                return jsonify({"message": "Recipe deleted successfully"})

            except Exception as e:
                self.db.session.rollback()
                return jsonify({"error": str(e)}), 400

        @self.app.route('/ingredients', methods=['GET'])
        def get_ingredients() -> Dict[str, Any]:
            ingredients = self.db.session.query(Ingredient).all()
            return jsonify([ingredient.to_json() for ingredient in ingredients])

        @self.app.route('/ingredients', methods=['POST'])
        def create_ingredient() -> Dict[str, Any]:
            try:
                data = request.get_json()
                ingredient = Ingredient(**data)
                self.db.session.add(ingredient)
                self.db.session.commit()
                return jsonify(ingredient.to_json()), 201
            except Exception as e:
                self.db.session.rollback()
                return jsonify({"error": str(e)}), 400

        @self.app.route('/ingredients/<int:ingredient_id>', methods=['GET'])
        def get_ingredient(ingredient_id: int) -> Dict[str, Any]:
            ingredient = self.db.session.get(Ingredient, ingredient_id)
            if not ingredient:
                return jsonify({"error": "Ingredient not found"}), 404
            return jsonify(ingredient.to_json())

        @self.app.route('/ingredients/<string:ingredient_name>', methods=['GET'])
        def get_ingredient_by_name(ingredient_name: str) -> Dict[str, Any]:
            # Replace hyphens with spaces for URL-friendly names
            formatted_name = ingredient_name.replace('-', ' ')
            ingredient = self.db.session.query(Ingredient).filter(Ingredient.name.ilike(f"%{formatted_name}%")).first()
            if not ingredient:
                return jsonify({"error": "Ingredient not found"}), 404
            return jsonify(ingredient.to_json())

        @self.app.route('/ingredients/<int:ingredient_id>', methods=['PUT'])
        def update_ingredient(ingredient_id: int) -> Dict[str, Any]:
            try:
                ingredient = self.db.session.get(Ingredient, ingredient_id)
                if not ingredient:
                    return jsonify({"error": "Ingredient not found"}), 404

                data = request.get_json()

                # Update ingredient fields
                ingredient.name = data.get('name', ingredient.name)
                ingredient.description = data.get('description', ingredient.description)
                ingredient.calories = data.get('calories', ingredient.calories)
                ingredient.density = data.get('density', ingredient.density)
                ingredient.extension = data.get('extension', ingredient.extension)

                self.db.session.commit()
                return jsonify(ingredient.to_json())

            except Exception as e:
                self.db.session.rollback()
                return jsonify({"error": str(e)}), 400

        @self.app.route('/ingredients/<int:ingredient_id>', methods=['DELETE'])
        def delete_ingredient(ingredient_id: int) -> Dict[str, Any]:
            try:
                ingredient = self.db.session.get(Ingredient, ingredient_id)
                if not ingredient:
                    return jsonify({"error": "Ingredient not found"}), 404

                # Check if ingredient is used in any recipes
                recipe_count = self.db.session.query(RecipeIngredient).filter_by(ingredient_id=ingredient_id).count()
                if recipe_count > 0:
                    return jsonify({"error": f"Cannot delete ingredient. It is used in {recipe_count} recipe(s)."}), 400

                self.db.session.delete(ingredient)
                self.db.session.commit()
                return jsonify({"message": "Ingredient deleted successfully"})

            except Exception as e:
                self.db.session.rollback()
                return jsonify({"error": str(e)}), 400

        @self.app.route('/categories', methods=['GET'])
        def get_categories() -> Dict[str, Any]:
            categories = self.db.session.query(Category).all()
            return jsonify([category.to_json() for category in categories])

        @self.app.route('/categories', methods=['POST'])
        def create_category() -> Dict[str, Any]:
            try:
                data = request.get_json()
                category = Category(**data)
                self.db.session.add(category)
                self.db.session.commit()
                return jsonify(category.to_json()), 201
            except Exception as e:
                self.db.session.rollback()
                return jsonify({"error": str(e)}), 400

        @self.app.route('/unit/conversions', methods=['GET'])
        def get_unit_conversions() -> Dict[str, Any]:
            conversions = self.db.session.query(UnitConversion).all()
            return jsonify([conversion.to_json() for conversion in conversions])

        @self.app.route('/unit/conversions', methods=['POST'])
        def create_unit_conversion() -> Dict[str, Any]:
            try:
                data = request.get_json()
                conversion = UnitConversion(
                    from_unit=data.get('from_unit'),
                    to_unit=data.get('to_unit'),
                    conversion_factor=data.get('conversion_factor'),
                    category=data.get('category', 'custom'),
                    ingredient_id=data.get('ingredient_id') if data.get('ingredient_id') else None
                )
                self.db.session.add(conversion)
                self.db.session.commit()
                return jsonify(conversion.to_json()), 201
            except Exception as e:
                self.db.session.rollback()
                return jsonify({"error": str(e)}), 400

        @self.app.route('/unit/conversions/<int:conversion_id>', methods=['GET'])
        def get_unit_conversion(conversion_id: int) -> Dict[str, Any]:
            conversion = self.db.session.get(UnitConversion, conversion_id)
            if not conversion:
                return jsonify({"error": "Unit conversion not found"}), 404
            return jsonify(conversion.to_json())

        @self.app.route('/unit/conversions/<int:conversion_id>', methods=['PUT'])
        def update_unit_conversion(conversion_id: int) -> Dict[str, Any]:
            try:
                conversion = self.db.session.get(UnitConversion, conversion_id)
                if not conversion:
                    return jsonify({"error": "Unit conversion not found"}), 404

                data = request.get_json()

                # Update conversion fields
                conversion.from_unit = data.get('from_unit', conversion.from_unit)
                conversion.to_unit = data.get('to_unit', conversion.to_unit)
                conversion.conversion_factor = data.get('conversion_factor', conversion.conversion_factor)
                conversion.category = data.get('category', conversion.category)
                conversion.ingredient_id = data.get('ingredient_id') if data.get('ingredient_id') else None

                self.db.session.commit()
                return jsonify(conversion.to_json())

            except Exception as e:
                self.db.session.rollback()
                return jsonify({"error": str(e)}), 400

        @self.app.route('/unit/conversions/<int:conversion_id>', methods=['DELETE'])
        def delete_unit_conversion(conversion_id: int) -> Dict[str, Any]:
            try:
                conversion = self.db.session.get(UnitConversion, conversion_id)
                if not conversion:
                    return jsonify({"error": "Unit conversion not found"}), 404

                self.db.session.delete(conversion)
                self.db.session.commit()
                return jsonify({"message": "Unit conversion deleted successfully"})

            except Exception as e:
                self.db.session.rollback()
                return jsonify({"error": str(e)}), 400

        @self.app.route('/units/available/<int:ingredient_id>/<string:from_unit>', methods=['GET'])
        def available_units(ingredient_id: int, from_unit: str) -> Dict[str, Any]:
            conversions = self.db.session.query(UnitConversion).filter(
                UnitConversion.ingredient_id == ingredient_id,
                UnitConversion.from_unit == from_unit
            ).all()
            return jsonify([conversion.to_unit for conversion in conversions])

        @self.app.route('/unit/conversions/<int:ingredient_id>/<string:from_unit>/<string:to_unit>')
        def convert_unit(ingredient_id: int, from_unit: str, to_unit: str) -> Dict[str, Any]:
            # Get quantity from query parameters, default to 1.0
            quantity = float(request.args.get('quantity', 1.0))

            conversion = convert(
                self.db.session,
                RecipeIngredient(
                    ingredient_id=ingredient_id,
                    quantity=quantity,
                    unit=from_unit
                ),
                to_unit
            )
            return jsonify({
                "quantity": conversion,
                "unit": to_unit,
                "ingredient_id": ingredient_id,
                "original_quantity": quantity,
                "original_unit": from_unit
            })


        def generate_redistribuable_image(self, file_path: str) -> str:
            pass

        @self.app.route('/upload', methods=['POST'])
        def upload_file() -> Dict[str, Any]:
            """Upload a single image file"""
            # Github file limit
            #    * Soft limit
            #       * With Git:  50 MiB
            #       * With the Browser: 25 MiB
            #    * Hard limit: 100 MiB
            #       * With the Browser: 100 MiB
            try:
                if 'file' not in request.files:
                    return jsonify({"error": "No file provided"}), 400

                file = request.files['file']
                if file.filename == '':
                    return jsonify({"error": "No file selected"}), 400

                if not self.allowed_file(file.filename):
                    return jsonify({"error": "File type not allowed. Please use: png, jpg, jpeg, gif, webp"}), 400

                # Generate unique filename
                file_extension = file.filename.rsplit('.', 1)[1].lower()
                unique_filename = f"{uuid.uuid4()}.{file_extension}"

                # Save file
                file_path = os.path.join(self.app.config['UPLOAD_FOLDER'], unique_filename)
                file.save(file_path)

                # --
                generate_redistribuable_image(file)

                # Return the file URL
                file_url = f"/uploads/{unique_filename}"
                return jsonify({
                    "url": file_url,
                    "filename": unique_filename
                }), 201

            except Exception as e:
                return jsonify({"error": str(e)}), 500

        @self.app.route('/uploads/<filename>')
        def uploaded_file(filename):
            """Serve uploaded files"""
            return send_from_directory(self.app.config['UPLOAD_FOLDER'], filename)

    def allowed_file(self, filename):
        """Check if the file extension is allowed"""
        return '.' in filename and \
               filename.rsplit('.', 1)[1].lower() in self.ALLOWED_EXTENSIONS

    def run(self, host: str = '0.0.0.0', port: int = 5000, debug: bool = True) -> None:
        self.app.run(host=host, port=port, debug=debug)

if __name__ == '__main__':
    app = RecipeApp()
    app.run()<|MERGE_RESOLUTION|>--- conflicted
+++ resolved
@@ -32,16 +32,9 @@
 class RecipeApp:
     def __init__(self):
         print(STATIC_FOLDER)
-<<<<<<< HEAD
         self.app = Flask(__name__, static_folder=STATIC_FOLDER)
         self.app.config['JSON_SORT_KEYS'] = False
         self.app.config["SQLALCHEMY_DATABASE_URI"] = f"sqlite:///{ROOT}/database.db"
-=======
-
-        self.app = Flask(__name__, static_folder=STATIC_FOLDER)
-        self.app.config['JSON_SORT_KEYS'] = False
-        self.app.config["SQLALCHEMY_DATABASE_URI"] = "sqlite:///project.db"
->>>>>>> 0b60e63c
 
         # Configure file uploads
         self.app.config['UPLOAD_FOLDER'] = os.path.join(os.getcwd(), 'uploads')
